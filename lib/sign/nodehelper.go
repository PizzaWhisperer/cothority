--- conflicted
+++ resolved
@@ -549,6 +549,7 @@
 			sn.connsLock.Unlock()
 			if connected == len(sn.Children(view)) {
 				done <- true
+				return
 			} else {
 				time.Sleep(100 * time.Millisecond)
 			}
@@ -556,8 +557,10 @@
 	}()
 	select {
 	case <-done:
+		close(done)
 		return
 	case <-time.After(30 * time.Second):
+		close(done)
 		dbg.Fatal(sn.Name(), "Children not connected after 30 secs")
 	}
 }
@@ -617,17 +620,8 @@
 		// Inform all children of announcement
 		messgs := make([]*CloseAllMessage, sn.NChildren(view))
 		for i := range messgs {
-<<<<<<< HEAD
 			sm := CloseAllMessage{
-				ViewNbr:      view,
-				LastSeenVote: int(atomic.LoadInt64(&sn.LastSeenVote)),
-=======
-			sm := SigningMessage{
-				Suite:   sn.Suite().String(),
-				Type:    CloseAll,
 				ViewNbr: view,
-				//LastSeenVote: int(atomic.LoadInt64(&sn.LastSeenVote)),
->>>>>>> e4a6eb04
 			}
 			messgs[i] = &sm
 		}
@@ -645,20 +639,10 @@
 	// dbg.Lvl4(sn.Name(), "put up response with err", err)
 	// ctx, _ := context.WithTimeout(context.Background(), 2000*time.Millisecond)
 	ctx := context.TODO()
-<<<<<<< HEAD
 	sn.PutUp(ctx, view, &ErrorMessage{
 		SigningMessage: &SigningMessage{
-			ViewNbr:      view,
-			LastSeenVote: int(atomic.LoadInt64(&sn.LastSeenVote))},
+			ViewNbr: view},
 		Err: err.Error()})
-=======
-	sn.PutUp(ctx, view, &SigningMessage{
-		Suite:   sn.Suite().String(),
-		Type:    Error,
-		ViewNbr: view,
-		//LastSeenVote: int(atomic.LoadInt64(&sn.LastSeenVote)),
-		Err: &ErrorMessage{Err: err.Error()}})
->>>>>>> e4a6eb04
 }
 
 // Getting actual View

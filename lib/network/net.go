--- conflicted
+++ resolved
@@ -15,23 +15,14 @@
 
 import (
 	"bytes"
-<<<<<<< HEAD
+	"encoding/binary"
 	"fmt"
 	"net"
-=======
-	"encoding/binary"
-	"errors"
-	"fmt"
-	"io"
-	"net"
-	"strings"
->>>>>>> 6799e209
 	"time"
 
 	"golang.org/x/net/context"
 
 	"github.com/dedis/cothority/lib/cliutils"
-<<<<<<< HEAD
 	"github.com/dedis/cothority/lib/dbg"
 	"github.com/dedis/crypto/abstract"
 	"github.com/satori/go.uuid"
@@ -97,14 +88,20 @@
 // Receive waits for any input on the connection and returns
 // the ApplicationMessage **decoded** and an error if something
 // wrong occured
-func (c *TcpConn) Receive(ctx context.Context) (am ApplicationMessage, err error) {
-
+func (c *TcpConn) Receive(ctx context.Context) (NetworkMessage, error) {
+	var am NetworkMessage
 	am.Constructors = c.host.constructors
-	bufferSize := 4096
-	b := make([]byte, bufferSize)
+	var err error
+	//c.Conn.SetReadDeadline(time.Now().Add(timeOut))
+	// First read the size
+	var s Size
+	if err = binary.Read(c.Conn, globalOrder, &s); err != nil {
+		return EmptyApplicationMessage, handleError(err)
+	}
+	// Then make the buffer out of it
+	b := make([]byte, s)
 	var buffer bytes.Buffer
-	//c.Conn.SetReadDeadline(time.Now().Add(timeOut))
-	for {
+	for Size(buffer.Len()) < s {
 		n, err := c.Conn.Read(b)
 		b = b[:n]
 		buffer.Write(b)
@@ -112,15 +109,10 @@
 			e := handleError(err)
 			return EmptyApplicationMessage, e
 		}
-		if n < bufferSize {
-			// read all data
-			break
-		}
 	}
 	defer func() {
 		if e := recover(); e != nil {
-			am = EmptyApplicationMessage
-			err = fmt.Errorf("Error Unmarshalling %s: %dbytes : %v\n", am.MsgType, len(buffer.Bytes()), e)
+			fmt.Printf("Error Unmarshalling %s: %dbytes : %v\n", am.MsgType, len(buffer.Bytes()), e)
 		}
 	}()
 
@@ -132,11 +124,11 @@
 	return am, nil
 }
 
-// Send will convert the Protocolmessage into an ApplicationMessage
-// Then send the message through the Gob encoder
+// Send will convert the NetworkMessage into an ApplicationMessage
+// and send it with the size through the network.
 // Returns an error if anything was wrong
-func (c *TcpConn) Send(ctx context.Context, obj NetworkMessage) error {
-	am, err := newApplicationMessage(obj)
+func (c *TcpConn) Send(ctx context.Context, obj ProtocolMessage) error {
+	am, err := newNetworkMessage(obj)
 	if err != nil {
 		return fmt.Errorf("Error converting packet: %v\n", err)
 	}
@@ -145,9 +137,16 @@
 	if err != nil {
 		return fmt.Errorf("Error marshaling  message: %s", err.Error())
 	}
-
+	// First write the size
+	var buffer bytes.Buffer
+	size := Size(len(b))
+	if err := binary.Write(&buffer, globalOrder, size); err != nil {
+		return err
+	}
+	// Then send everything through the connection
+	buffer.Write(b)
 	c.Conn.SetWriteDeadline(time.Now().Add(timeOut))
-	_, err = c.Conn.Write(b)
+	_, err = c.Conn.Write(buffer.Bytes())
 	if err != nil {
 		return handleError(err)
 	}
@@ -158,80 +157,6 @@
 func (c *TcpConn) Close() error {
 	if c.closed == true {
 		return nil
-=======
-	"github.com/dedis/protobuf"
-)
-
-// Network part //
-
-// How many times should we try to connect
-const maxRetry = 10
-const waitRetry = 1 * time.Second
-const timeOut = 5 * time.Second
-
-// size of the packet
-type Size int32
-
-// endianness used
-var globalOrder = binary.LittleEndian
-
-// The various errors you can have
-// XXX not working as expected, often falls on errunknown
-var ErrClosed = errors.New("Connection Closed")
-var ErrEOF = errors.New("EOF")
-var ErrCanceled = errors.New("Operation Canceled")
-var ErrTemp = errors.New("Temporary Error")
-var ErrTimeout = errors.New("Timeout Error")
-var ErrUnknown = errors.New("Unknown Error")
-
-// Host is the basic interface to represent a Host of any kind
-// Host can open new Conn(ections) and Listen for any incoming Conn(...)
-type Host interface {
-	Open(name string) (Conn, error)
-	Listen(addr string, fn func(Conn)) error // the srv processing function
-	Close() error
-}
-
-// Conn is the basic interface to represent any communication mean
-// between two host. It is closely related to the underlying type of Host
-// since a TcpHost will generate only TcpConn
-type Conn interface {
-	// Gives the address of the remote endpoint
-	Remote() string
-	// Send a message through the connection. Always pass a pointer !
-	Send(ctx context.Context, obj ProtocolMessage) error
-	// Receive any message through the connection.
-	Receive(ctx context.Context) (ApplicationMessage, error)
-	Close() error
-}
-
-// TcpHost is the underlying implementation of
-// Host using Tcp as a communication channel
-type TcpHost struct {
-	// A list of connection maintained by this host
-	peers map[string]Conn
-	// its listeners
-	listener net.Listener
-	// the close channel used to indicate to the listener we want to quit
-	quit chan bool
-	// indicates wether this host is closed already or not
-	closed bool
-	// a list of constructors for en/decoding
-	constructors protobuf.Constructors
-}
-
-// NewTcpHost returns a Fresh TCP Host
-// If constructors == nil, it will take an empty one.
-func NewTcpHost(constructors protobuf.Constructors) *TcpHost {
-	cons := emptyConstructors
-	if constructors != nil {
-		cons = constructors
-	}
-	return &TcpHost{
-		peers:        make(map[string]Conn),
-		quit:         make(chan bool),
-		constructors: cons,
->>>>>>> 6799e209
 	}
 	err := c.Conn.Close()
 	c.closed = true
@@ -241,16 +166,8 @@
 	return nil
 }
 
-<<<<<<< HEAD
 // OpenTcpCOnn is private method that opens a TcpConn to the given name
 func (t *TcpHost) openTcpConn(name string) (*TcpConn, error) {
-=======
-// Open will create a new connection between this host
-// and the remote host named "name". This is a TcpConn.
-// If anything went wrong, Conn will be nil.
-func (t *TcpHost) Open(name string) (Conn, error) {
-	var conn net.Conn
->>>>>>> 6799e209
 	var err error
 	var conn net.Conn
 	for i := 0; i < maxRetry; i++ {
@@ -271,7 +188,6 @@
 		Conn:     conn,
 		host:     t,
 	}
-<<<<<<< HEAD
 
 	return &c, err
 }
@@ -284,19 +200,6 @@
 	ln, err := net.Listen("tcp", global)
 	if err != nil {
 		return fmt.Errorf("Error opening listener on address %s:%v", addr, err)
-=======
-	t.peers[name] = &c
-	return &c, nil
-}
-
-// Listen for any host trying to contact him.
-// Will launch in a goroutine the srv function once a connection is established
-func (t *TcpHost) Listen(addr string, fn func(Conn)) error {
-	global, _ := cliutils.GlobalBind(addr)
-	ln, err := net.Listen("tcp", global)
-	if err != nil {
-		return fmt.Errorf("Error opening listener on address %s", addr)
->>>>>>> 6799e209
 	}
 	t.listener = ln
 	for {
@@ -387,7 +290,6 @@
 		success = true
 		break
 	}
-<<<<<<< HEAD
 	if !success {
 		return nil, fmt.Errorf("Could not connect to any address tied to this Entity")
 	}
@@ -397,7 +299,7 @@
 
 // Receive is analog to Conn.Receive but also set the right Entity in the
 // message
-func (sc *SecureTcpConn) Receive(ctx context.Context) (ApplicationMessage, error) {
+func (sc *SecureTcpConn) Receive(ctx context.Context) (NetworkMessage, error) {
 	nm, err := sc.TcpConn.Receive(ctx)
 	nm.Entity = sc.entity
 	return nm, err
@@ -442,151 +344,5 @@
 		return fmt.Errorf("Entity received during negotiation is wrong. WARNING")
 	}
 
-=======
-}
-
-// Close will close every connection this host has opened
-func (t *TcpHost) Close() error {
-	if t.closed == true {
-		return nil
-	}
-	t.closed = true
-	for _, c := range t.peers {
-		if err := c.Close(); err != nil {
-			return handleError(err)
-		}
-	}
-	close(t.quit)
-	if t.listener != nil {
-		return t.listener.Close()
-	}
-	return nil
-}
-
-// TcpConn is the underlying implementation of
-// Conn using Tcp
-type TcpConn struct {
-	// The name of the endpoint we are connected to.
-	Endpoint string
-
-	// The connection used
-	Conn net.Conn
-
-	// closed indicator
-	closed bool
-	// A pointer to the associated host (just-in-case)
-	host *TcpHost
-}
-
-// PeerName returns the name of the peer at the end point of
-// the conn
-func (c *TcpConn) Remote() string {
-	return c.Endpoint
-}
-
-// handleError produces the higher layer error depending on the type
-// so user of the package can know what is the cause of the problem
-func handleError(err error) error {
-
-	if strings.Contains(err.Error(), "use of closed") {
-		return ErrClosed
-	} else if strings.Contains(err.Error(), "canceled") {
-		return ErrCanceled
-	} else if err == io.EOF || strings.Contains(err.Error(), "EOF") {
-		return ErrEOF
-	}
-
-	netErr, ok := err.(net.Error)
-	if !ok {
-		return ErrUnknown
-	}
-	if netErr.Temporary() {
-		return ErrTemp
-	} else if netErr.Timeout() {
-		return ErrTimeout
-	}
-	return ErrUnknown
-}
-
-// Receive waits for any input on the connection and returns
-// the ApplicationMessage **decoded** and an error if something
-// wrong occured
-func (c *TcpConn) Receive(ctx context.Context) (ApplicationMessage, error) {
-
-	var am ApplicationMessage
-	am.constructors = c.host.constructors
-	var err error
-	//c.Conn.SetReadDeadline(time.Now().Add(timeOut))
-	// First read the size
-	var s Size
-	if err = binary.Read(c.Conn, globalOrder, &s); err != nil {
-		return EmptyApplicationMessage, handleError(err)
-	}
-	// Then make the buffer out of it
-	b := make([]byte, s)
-	var buffer bytes.Buffer
-	for Size(buffer.Len()) < s {
-		n, err := c.Conn.Read(b)
-		b = b[:n]
-		buffer.Write(b)
-		if err != nil {
-			e := handleError(err)
-			return EmptyApplicationMessage, e
-		}
-	}
-	defer func() {
-		if e := recover(); e != nil {
-			fmt.Printf("Error Unmarshalling %s: %dbytes : %v\n", am.MsgType, len(buffer.Bytes()), e)
-		}
-	}()
-
-	err = am.UnmarshalBinary(buffer.Bytes())
-	if err != nil {
-		return EmptyApplicationMessage, fmt.Errorf("Error unmarshaling message type %s: %s", am.MsgType.String(), err.Error())
-	}
-	am.From = c.Remote()
-	return am, nil
-}
-
-// Send will convert the Protocolmessage into an ApplicationMessage
-// Then send the message through the Gob encoder
-// Returns an error if anything was wrong
-func (c *TcpConn) Send(ctx context.Context, obj ProtocolMessage) error {
-	am, err := newApplicationMessage(obj)
-	if err != nil {
-		return fmt.Errorf("Error converting packet: %v\n", err)
-	}
-	var b []byte
-	b, err = am.MarshalBinary()
-	if err != nil {
-		return fmt.Errorf("Error marshaling  message: %s", err.Error())
-	}
-	// First write the size
-	var buffer bytes.Buffer
-	size := Size(len(b))
-	if err := binary.Write(&buffer, globalOrder, size); err != nil {
-		return err
-	}
-	// Then send everything through the connection
-	buffer.Write(b)
-	c.Conn.SetWriteDeadline(time.Now().Add(timeOut))
-	_, err = c.Conn.Write(buffer.Bytes())
-	if err != nil {
-		return handleError(err)
-	}
-	return nil
-}
-
-// Close ... closes the connection
-func (c *TcpConn) Close() error {
-	if c.closed == true {
-		return nil
-	}
-	err := c.Conn.Close()
-	c.closed = true
-	if err != nil {
-		return handleError(err)
-	}
->>>>>>> 6799e209
 	return nil
 }
package cosi

import (
	"fmt"
	"testing"

	"github.com/dedis/cothority/lib/dbg"
	"github.com/dedis/cothority/lib/network"
	"github.com/dedis/crypto/config"
	"github.com/dedis/crypto/edwards"
)

var testSuite = edwards.NewAES128SHA256Ed25519(false)

// TestCosiCommitment test if the commitment generation is correct
func TestCosiCommitment(t *testing.T) {
	var length = 5
	cosis := genCosis(length)
	commitments := genCommitments(cosis)
	root := genCosi()
	root.Commit(commitments)
	// compute the aggregate commitment ourself...
	aggCommit := testSuite.Point().Null()
	// add commitment of children
	for _, com := range commitments {
		aggCommit = aggCommit.Add(aggCommit, com.Commitment)
	}
	// add commitment of root
	aggCommit = aggCommit.Add(aggCommit, root.commitment)
	if !aggCommit.Equal(root.aggregateCommitment) {
		t.Fatal("Aggregate Commitment are not equal")
	}
}

func TestCosiChallenge(t *testing.T) {
	root, children := genPostCommitmentPhaseCosi(5)
	msg := []byte("Hello World Cosi\n")
	chal, err := root.CreateChallenge(msg)
	if err != nil {
		t.Fatal("Error during challenge generation")
	}
	for _, child := range children {
		child.Challenge(chal)
		if !child.challenge.Equal(chal.Challenge) {
			t.Fatal("Error during challenge on children")
		}
	}
}

// TestCosiResponse will test wether the response generation is correct or not
func TestCosiResponse(t *testing.T) {
	msg := []byte("Hello World Cosi")
	// go to the challenge phase
	root, children := genPostChallengePhaseCosi(5, msg)
	var responses []*Response

	// for verification later
	aggResponse := testSuite.Secret().Zero()
	for _, ch := range children {
		// generate the response of each children
		r, err := ch.CreateResponse()
		if err != nil {
			t.Fatal("Error creating response:", err)
		}
		responses = append(responses, r)
		aggResponse = aggResponse.Add(aggResponse, r.Response)
	}
	// pass them up to the root
	_, err := root.Response(true, responses)
	if err != nil {
		t.Fatal("Response phase failed:", err)
	}

	// verify it
	aggResponse = aggResponse.Add(aggResponse, root.response)
	if !aggResponse.Equal(root.aggregateResponse) {
		t.Fatal("Responses aggregated not equal")
	}
}

// TestCosiVerifyResponse test if the response generation is correct and if we
// can verify the final signature.
func TestCosiVerifyResponse(t *testing.T) {
	msg := []byte("Hello World Cosi")
	root, children, err := genFinalCosi(5, msg)
	if err != nil {
		t.Fatal(err)
	}
	aggregatedPublic := testSuite.Point().Null()
	for _, ch := range children {
		// add children public key
		aggregatedPublic = aggregatedPublic.Add(aggregatedPublic, testSuite.Point().Mul(nil, ch.private))
	}
	// add root public key
	aggregatedPublic = aggregatedPublic.Add(aggregatedPublic, testSuite.Point().Mul(nil, root.private))
	// verify the responses / commitment
	if err := root.VerifyResponses(aggregatedPublic); err != nil {
		t.Fatal("Verification of responses / commitment has failed:", err)
	}

	// recompute the challenge and check if it is the same
	commitment := testSuite.Point()
	commitment = commitment.Add(commitment.Mul(nil, root.aggregateResponse), testSuite.Point().Mul(aggregatedPublic, root.challenge))
	// T is the recreated V_hat
	T := testSuite.Point().Null()
	T = T.Add(T, commitment)

	pb, err := T.MarshalBinary()
	if err != nil {
		t.Fatal(err)
	}
	cipher := testSuite.Cipher(pb)
	cipher.Message(nil, nil, msg)
	// reconstructed challenge
	challenge := testSuite.Secret().Pick(cipher)

	if !challenge.Equal(root.challenge) {
		t.Fatal("Root challenge != challenge recomputed")
	}
	if !challenge.Equal(children[0].challenge) {
		t.Fatal("Children[0] challenge != challenge recomputed")
	}
	if err := VerifySignature(testSuite, msg, aggregatedPublic, root.challenge, root.aggregateResponse); err != nil {
		t.Fatal("Error veriying:", err)
	}
}

func TestVerify(t *testing.T) {
	msg := []byte("Exceptions")
	p1 := config.NewKeyPair(network.Suite)
	p2 := config.NewKeyPair(network.Suite)
	agg := network.Suite.Point().Add(p1.Public, p2.Public)
	c1 := NewCosi(network.Suite, p1.Secret)
	c2 := NewCosi(network.Suite, p2.Secret)
	c2.Announce(c1.CreateAnnouncement())
	c1.Commit([]*Commitment{c2.CreateCommitment()})
	ch, err := c1.CreateChallenge(msg)
	dbg.ErrFatal(err)
	c2.Challenge(ch)
	re, err := c2.CreateResponse()
	dbg.ErrFatal(err)
	_, err = c1.Response(true, []*Response{re})
	dbg.ErrFatal(err)

	dbg.ErrFatal(VerifySignature(network.Suite, msg, agg, c1.challenge, c1.aggregateResponse))
}

func TestVerifyWithException(t *testing.T) {
	msg := []byte("Hello World Cosi")
	root, children, err := genFinalCosi(5, msg)
	if err != nil {
		t.Fatal(err)
	}
	aggregatedPublic := testSuite.Point().Null()
	for _, ch := range children {
		// add children public key
		aggregatedPublic = aggregatedPublic.Add(aggregatedPublic, testSuite.Point().Mul(nil, ch.private))
	}
	// add root public key
	rootPub := testSuite.Point().Mul(nil, root.private)
	aggregatedPublic = aggregatedPublic.Add(aggregatedPublic, rootPub)

	ex := []Exception{{rootPub, root.commitment}}
	response := root.aggregateResponse
	if VerifySignatureWithException(testSuite, aggregatedPublic, msg,
		root.challenge, response, ex) == nil {
		t.Fatal("This should fail")
	}

	response = testSuite.Secret().Sub(root.aggregateResponse, root.response)
	dbg.ErrFatal(VerifySignatureWithException(testSuite, aggregatedPublic, msg,
		root.challenge, response, ex))
}

<<<<<<< HEAD
=======
func TestVerifyWithException2(t *testing.T) {
	msg := []byte("Exceptions")
	p1 := config.NewKeyPair(network.Suite)
	p2 := config.NewKeyPair(network.Suite)
	agg := network.Suite.Point().Add(p1.Public, p2.Public)
	c1 := NewCosi(network.Suite, p1.Secret)
	c2 := NewCosi(network.Suite, p2.Secret)
	c2.Announce(c1.CreateAnnouncement())
	c1.Commit([]*Commitment{c2.CreateCommitment()})
	ch, err := c1.CreateChallenge(msg)
	dbg.ErrFatal(err)
	c2.Challenge(ch)
	re, err := c2.CreateResponse()
	dbg.ErrFatal(err)
	_, err = c1.Response(false, []*Response{re})
	dbg.ErrFatal(err)

	if VerifySignature(network.Suite, msg, agg, c1.challenge, c1.aggregateResponse) == nil {
		t.Fatal("This shouldn't be verifiable")
	}
	ex := []Exception{{p1.Public, c1.commitment}}
	dbg.ErrFatal(VerifySignatureWithException(testSuite, agg, msg,
		c1.challenge, c1.aggregateResponse, ex))
}

>>>>>>> 1366effc
func genKeyPair(nb int) []*config.KeyPair {
	var kps []*config.KeyPair
	for i := 0; i < nb; i++ {
		kps = append(kps, config.NewKeyPair(testSuite))
	}
	return kps
}

func genCosi() *Cosi {
	kp := config.NewKeyPair(testSuite)
	return NewCosi(testSuite, kp.Secret)
}
func genCosis(nb int) []*Cosi {
	kps := genKeyPair(nb)
	var cosis []*Cosi
	for _, kp := range kps {
		cosis = append(cosis, NewCosi(testSuite, kp.Secret))
	}
	return cosis
}

func genCommitments(cosis []*Cosi) []*Commitment {
	commitments := make([]*Commitment, len(cosis))
	for i := range cosis {
		commitments[i] = cosis[i].CreateCommitment()
	}
	return commitments
}

// genPostCommitmentPhaseCosi returns the Root and its Children Cosi. They have
// already made the Commitment phase.
func genPostCommitmentPhaseCosi(nb int) (*Cosi, []*Cosi) {
	cosis := genCosis(nb)
	commitments := genCommitments(cosis)
	root := genCosi()
	root.Commit(commitments)
	return root, cosis
}

func genPostChallengePhaseCosi(nb int, msg []byte) (*Cosi, []*Cosi) {
	r, children := genPostCommitmentPhaseCosi(nb)
	chal, _ := r.CreateChallenge(msg)
	for _, ch := range children {
		ch.Challenge(chal)
	}
	return r, children
}

func genFinalCosi(nb int, msg []byte) (*Cosi, []*Cosi, error) {
	// go to the challenge phase
	root, children := genPostChallengePhaseCosi(nb, msg)
	var responses []*Response

	// for verification later
	aggResponse := testSuite.Secret().Zero()
	for _, ch := range children {
		// generate the response of each children
		r, err := ch.CreateResponse()
		if err != nil {
			return nil, nil, fmt.Errorf("Error creating response:%v", err)
		}
		responses = append(responses, r)
		aggResponse = aggResponse.Add(aggResponse, r.Response)
	}
	// pass them up to the root
	_, err := root.Response(true, responses)
	if err != nil {
		return nil, nil, fmt.Errorf("Response phase failed:%v", err)
	}
	return root, children, nil
}<|MERGE_RESOLUTION|>--- conflicted
+++ resolved
@@ -172,8 +172,6 @@
 		root.challenge, response, ex))
 }
 
-<<<<<<< HEAD
-=======
 func TestVerifyWithException2(t *testing.T) {
 	msg := []byte("Exceptions")
 	p1 := config.NewKeyPair(network.Suite)
@@ -199,7 +197,6 @@
 		c1.challenge, c1.aggregateResponse, ex))
 }
 
->>>>>>> 1366effc
 func genKeyPair(nb int) []*config.KeyPair {
 	var kps []*config.KeyPair
 	for i := 0; i < nb; i++ {

--- conflicted
+++ resolved
@@ -67,27 +67,14 @@
 // Monitor will start listening for incoming connections on this address
 // It needs the stats struct pointer to update when measures come
 // Return an error if something went wrong during the connection setup
-<<<<<<< HEAD
-func Monitor(stats *Stats) error {
-	ln, err := net.Listen("tcp", Sink + ":" + SinkPort)
-=======
 func (m *Monitor) Listen() error {
 	ln, err := net.Listen("tcp", Sink+":"+SinkPort)
->>>>>>> e98d97a6
 	if err != nil {
 		return fmt.Errorf("Error while monitor is binding address: %v", err)
 	}
-<<<<<<< HEAD
-	dbg.Lvl2("Monitor listening for stats on", Sink, ":", SinkPort)
-
-	ch := make(chan net.Conn)
-	var nconn int
-	var finished bool = false
-=======
 	m.listener = ln
 	dbg.Lvl2("Monitor listening for stats on ", Sink, ":", SinkPort)
 	finished := false
->>>>>>> e98d97a6
 	go func() {
 		for {
 			if finished {
@@ -103,10 +90,6 @@
 				dbg.Lvl2("Error while monitor accept connection:", operr)
 				continue
 			}
-<<<<<<< HEAD
-			dbg.Lvl3("Monitor: new connection from", conn.RemoteAddr().String())
-			ch <- conn
-=======
 			dbg.Lvl3("Monitor : new connection from ", conn.RemoteAddr().String())
 			m.mutexConn.Lock()
 			mc := monitorConnection{
@@ -117,24 +100,10 @@
 			go mc.handleConnection()
 			m.conns[conn.RemoteAddr().String()] = mc
 			m.mutexConn.Unlock()
->>>>>>> e98d97a6
 		}
 	}()
 	for !finished {
 		select {
-<<<<<<< HEAD
-		case c := <-ch:
-		// TODO : maybe change to a more stateful approach with struct for each
-		// connection...
-			conns = append(conns, c)
-			nconn += 1
-			go handleConnection(c, stats)
-		case <-done:
-			nconn -= 1
-			dbg.Lvl3("Connections left:", nconn)
-			if nconn == 0 {
-				ln.Close()
-=======
 		// new stats
 		case measure := <-m.measures:
 			m.update(measure)
@@ -145,39 +114,25 @@
 			// end of monitoring,
 			if len(m.conns) == 0 {
 				m.listener.Close()
->>>>>>> e98d97a6
 				finished = true
 				m.mutexConn.Unlock()
 				break
 			}
 		}
 	}
-<<<<<<< HEAD
-	dbg.Lvl3("Monitor finished waiting.")
-	conns = make([]net.Conn, 0)
-=======
 	dbg.Lvl2("Monitor finished waiting !")
 	m.conns = make(map[string]monitorConnection)
->>>>>>> e98d97a6
 	return nil
 }
 
 // StopMonitor will close every connections it has
 // And will stop updating the stats
-<<<<<<< HEAD
-func Stop() {
-	dbg.Lvl3("Monitor Stop")
-	for _, c := range conns {
-		c.Close()
-		done <- true
-=======
 func (m *Monitor) Stop() {
 	dbg.Lvl2("Monitor Stop")
 	m.listener.Close()
 	m.mutexConn.Lock()
 	for _, c := range m.conns {
 		c.Stop()
->>>>>>> e98d97a6
 	}
 	m.mutexConn.Unlock()
 
@@ -202,14 +157,9 @@
 
 // handleConnection will decode the data received and aggregates it into its
 // stats
-<<<<<<< HEAD
-func handleConnection(conn net.Conn, stats *Stats) {
-	dec := json.NewDecoder(conn)
-	enc := json.NewEncoder(conn)
-=======
 func (mc *monitorConnection) handleConnection() {
 	dec := json.NewDecoder(mc.conn)
->>>>>>> e98d97a6
+	enc := json.NewEncoder(mc.conn)
 	var m Measure
 	nerr := 0
 	for {
@@ -219,17 +169,10 @@
 				break
 			}
 			// otherwise log it
-<<<<<<< HEAD
-			dbg.Lvl2("Error monitor decoding from", conn.RemoteAddr().String(), ":", err)
-			nerr += 1
-			if nerr > 1 {
-				dbg.Lvl1("Monitor: too many errors from", conn.RemoteAddr().String(), ": Abort.")
-=======
 			dbg.Lvl2("Error monitor decoding from ", mc.conn.RemoteAddr().String(), " : ", err)
 			nerr += 1
 			if nerr > 1 {
 				dbg.Lvl2("Monitor : too many errors from ", mc.conn.RemoteAddr().String(), " : Abort.")
->>>>>>> e98d97a6
 				break
 			}
 		}
@@ -253,18 +196,12 @@
 			updateMeasures(stats, m)
 			m = Measure{}
 		}
-<<<<<<< HEAD
-	}
-	// finished
-	conn.Close()
-=======
 		dbg.Lvl4("Monitor : received a Measure from ", mc.conn.RemoteAddr().String(), " : ", m)
 		mc.stats <- m
 		m = Measure{}
 	}
 	// finished
 	mc.Stop()
->>>>>>> e98d97a6
 }
 
 // updateMeasures will add that specific measure to the global stats

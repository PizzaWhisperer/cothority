--- conflicted
+++ resolved
@@ -13,12 +13,9 @@
 )
 
 func TestDeterministicSwitching(t *testing.T) {
-<<<<<<< HEAD
 	t.Skip("Skipping due to error in medco: https://github.com/dedis/cothority/issues/479")
 
 	defer log.AfterTest(t)
-=======
->>>>>>> 8af5bce4
 	local := sda.NewLocalTest()
 	_, entityList, tree := local.GenTree(5, false, true, true)
 	sda.ProtocolRegisterName("DeterministicSwitchingTest", NewDeterministicSwitchingTest)

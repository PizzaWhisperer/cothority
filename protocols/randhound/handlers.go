--- conflicted
+++ resolved
@@ -136,13 +136,8 @@
 func (rh *RandHound) handleI1(i1 WI1) error {
 
 	// If we are not a leaf, forward i1 to children
-<<<<<<< HEAD
 	if !rh.IsLeaf() {
-		if err := rh.sendToChildren(&i1.I1); err != nil {
-=======
-	if !rh.Node.IsLeaf() {
 		if err := rh.SendToChildren(&i1.I1); err != nil {
->>>>>>> 2d0bae50
 			return err
 		}
 	}
@@ -177,13 +172,8 @@
 func (rh *RandHound) handleR1(r1 WR1) error {
 
 	// If we are not the root, forward r1 to parent
-<<<<<<< HEAD
 	if !rh.IsRoot() {
-		if err := rh.SendTo(rh.Parent(), &r1.R1); err != nil {
-=======
-	if !rh.Node.IsRoot() {
 		if err := rh.SendToParent(&r1.R1); err != nil {
->>>>>>> 2d0bae50
 			return err
 		}
 	} else {
@@ -214,13 +204,8 @@
 func (rh *RandHound) handleI2(i2 WI2) error {
 
 	// If we are not a leaf, forward i2 to children
-<<<<<<< HEAD
 	if !rh.IsLeaf() {
-		if err := rh.sendToChildren(&i2.I2); err != nil {
-=======
-	if !rh.Node.IsLeaf() {
 		if err := rh.SendToChildren(&i2.I2); err != nil {
->>>>>>> 2d0bae50
 			return err
 		}
 	}
@@ -261,13 +246,8 @@
 func (rh *RandHound) handleR2(r2 WR2) error {
 
 	// If we are not the root, forward r2 to parent
-<<<<<<< HEAD
 	if !rh.IsRoot() {
-		if err := rh.SendTo(rh.Parent(), &r2.R2); err != nil {
-=======
-	if !rh.Node.IsRoot() {
 		if err := rh.SendToParent(&r2.R2); err != nil {
->>>>>>> 2d0bae50
 			return err
 		}
 	} else {
@@ -308,13 +288,8 @@
 func (rh *RandHound) handleI3(i3 WI3) error {
 
 	// If we are not a leaf, forward i3 to children
-<<<<<<< HEAD
 	if !rh.IsLeaf() {
-		if err := rh.sendToChildren(&i3.I3); err != nil {
-=======
-	if !rh.Node.IsLeaf() {
 		if err := rh.SendToChildren(&i3.I3); err != nil {
->>>>>>> 2d0bae50
 			return err
 		}
 	}
@@ -379,13 +354,8 @@
 func (rh *RandHound) handleR3(r3 WR3) error {
 
 	// If we are not the root, forward r3 to parent
-<<<<<<< HEAD
 	if !rh.IsRoot() {
-		if err := rh.SendTo(rh.Parent(), &r3.R3); err != nil {
-=======
-	if !rh.Node.IsRoot() {
 		if err := rh.SendToParent(&r3.R3); err != nil {
->>>>>>> 2d0bae50
 			return err
 		}
 	} else {
@@ -430,13 +400,8 @@
 func (rh *RandHound) handleI4(i4 WI4) error {
 
 	// If we are not a leaf, forward i4 to children
-<<<<<<< HEAD
 	if !rh.IsLeaf() {
-		if err := rh.sendToChildren(&i4.I4); err != nil {
-=======
-	if !rh.Node.IsLeaf() {
 		if err := rh.SendToChildren(&i4.I4); err != nil {
->>>>>>> 2d0bae50
 			return err
 		}
 	}
@@ -471,13 +436,8 @@
 func (rh *RandHound) handleR4(r4 WR4) error {
 
 	// If we are not the root, forward r4 to parent
-<<<<<<< HEAD
 	if !rh.IsRoot() {
-		if err := rh.SendTo(rh.Parent(), &r4.R4); err != nil {
-=======
-	if !rh.Node.IsRoot() {
 		if err := rh.SendToParent(&r4.R4); err != nil {
->>>>>>> 2d0bae50
 			return err
 		}
 	} else {

--- conflicted
+++ resolved
@@ -43,11 +43,8 @@
 var clean = true
 var build = ""
 var machines = 3
-<<<<<<< HEAD
 var monitor_port = 10000
-=======
 var simRange = ""
->>>>>>> b7b58c06
 
 // SHORT TERM solution of referencing
 // the different apps.
@@ -68,11 +65,8 @@
 	flag.BoolVar(&clean, "clean", false, "Only clean platform")
 	flag.StringVar(&build, "build", "", "List of packages to build")
 	flag.IntVar(&machines, "machines", machines, "Number of machines on Deterlab")
-<<<<<<< HEAD
 	flag.IntVar(&monitor_port, "mport", monitor_port, "Port-number for monitor")
-=======
 	flag.StringVar(&simRange, "range", simRange, "Range of simulations to run. 0: or 3:4 or :4")
->>>>>>> b7b58c06
 }
 
 // Reads in the platform that we want to use and prepares for the tests
